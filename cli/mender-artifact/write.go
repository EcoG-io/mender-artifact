--- conflicted
+++ resolved
@@ -70,17 +70,11 @@
 	var h handlers.Composer
 	switch version {
 	case 1:
-<<<<<<< HEAD
 		h = handlers.NewRootfsV1(c.String("file"))
 	case 2:
 		h = handlers.NewRootfsV2(c.String("file"))
 	case 3:
 		h = handlers.NewRootfsV3(c.String("file"))
-=======
-		h = handlers.NewRootfsV1(c.String("update"), comp)
-	case 2:
-		h = handlers.NewRootfsV2(c.String("update"), comp)
->>>>>>> bcc8eda6
 	default:
 		return cli.NewExitError(
 			fmt.Sprintf("unsupported artifact version: %v", version),
@@ -174,8 +168,7 @@
 		}
 		return awriter.NewWriterSigned(f, comp, artifact.NewSigner(privateKey)), nil
 	}
-<<<<<<< HEAD
-	return awriter.NewWriter(f), nil
+	return awriter.NewWriter(f, comp), nil
 }
 
 func makeUpdates(ctx *cli.Context) (*awriter.Updates, error) {
@@ -323,6 +316,11 @@
 }
 
 func writeModuleImage(ctx *cli.Context) error {
+	comp, err := artifact.NewCompressorFromId(ctx.GlobalString("compression"))
+	if err != nil {
+		return cli.NewExitError("compressor '"+ctx.GlobalString("compression")+"' is not supported: "+err.Error(), 1)
+	}
+
 	// set the default name
 	name := "artifact.mender"
 	if len(ctx.String("output-path")) > 0 {
@@ -346,7 +344,7 @@
 		os.Remove(name + ".tmp")
 	}()
 
-	aw, err := artifactWriter(f, ctx.String("key"), version)
+	aw, err := artifactWriter(comp, f, ctx.String("key"), version)
 	if err != nil {
 		return cli.NewExitError(err.Error(), 1)
 	}
@@ -427,7 +425,4 @@
 		}
 	}
 	return keyValues, nil
-=======
-	return awriter.NewWriter(f, comp), nil
->>>>>>> bcc8eda6
 }